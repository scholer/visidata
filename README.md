# vgit v0.2

vgit is a sleek terminal user interface for git, supplanting the arcana of git command-line operations with intuitive keystrokes. It was built using the [VisiData tui](https://github.com/saulpw/visidata/blob/stable/visidata/vd.py) as a platform.

Current features include:
<<<<<<< HEAD
- branch management
- viewing, staging, and committing of diff hunks.
=======
- viewing, stashing, staging, unstaging, and committing of diff hunks.
- viewing the git log (history)
- branch and remotes management
- branch merges and commit cherry-picks
- popping, applying, and dropping of stashed diffs
>>>>>>> 6c372fb9
- setting of local and global git config options


## Installing vgit

### using pypi

```
pip3 install vgit
```

### cloning from git

```
$ git clone https://github.com/saulpw/vgit.git
$ cd vgit
$ pip3 install -r requirements.txt
$ python setup.py install
```

### Dependencies

- Python 3.3+
- [sh](https://amoffat.github.io/sh/)

## Running vgit

`vgit [<working_dir>]` opens a git status sheet for the given working directory (or the current directory if not specified).

<<<<<<< HEAD
Further documentation is available [here](CHANGELOG.md).
=======
Further documentation is available [here](vgit-guide.md).
>>>>>>> 6c372fb9

## License

vgit is released under a GPLv3 license.
<|MERGE_RESOLUTION|>--- conflicted
+++ resolved
@@ -3,16 +3,11 @@
 vgit is a sleek terminal user interface for git, supplanting the arcana of git command-line operations with intuitive keystrokes. It was built using the [VisiData tui](https://github.com/saulpw/visidata/blob/stable/visidata/vd.py) as a platform.
 
 Current features include:
-<<<<<<< HEAD
-- branch management
-- viewing, staging, and committing of diff hunks.
-=======
 - viewing, stashing, staging, unstaging, and committing of diff hunks.
 - viewing the git log (history)
 - branch and remotes management
 - branch merges and commit cherry-picks
 - popping, applying, and dropping of stashed diffs
->>>>>>> 6c372fb9
 - setting of local and global git config options
 
 
@@ -42,11 +37,7 @@
 
 `vgit [<working_dir>]` opens a git status sheet for the given working directory (or the current directory if not specified).
 
-<<<<<<< HEAD
-Further documentation is available [here](CHANGELOG.md).
-=======
 Further documentation is available [here](vgit-guide.md).
->>>>>>> 6c372fb9
 
 ## License
 
